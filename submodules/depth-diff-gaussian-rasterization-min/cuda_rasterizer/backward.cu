/*
 * Copyright (C) 2023, Inria
 * GRAPHDECO research group, https://team.inria.fr/graphdeco
 * All rights reserved.
 *
 * This software is free for non-commercial, research and evaluation use 
 * under the terms of the LICENSE.md file.
 *
 * For inquiries contact  george.drettakis@inria.fr
 */

#include "backward.h"
#include "auxiliary.h"
#include <cooperative_groups.h>
#include <cooperative_groups/reduce.h>
namespace cg = cooperative_groups;

// Backward pass for conversion of spherical harmonics to RGB for
// each Gaussian.
__device__ void computeColorFromSH(int idx, int deg, int max_coeffs, const glm::vec3* means, glm::vec3 campos, const float* shs, const bool* clamped, const glm::vec3* dL_dcolor, glm::vec3* dL_dmeans, glm::vec3* dL_dshs)
{
	// Compute intermediate values, as it is done during forward
	glm::vec3 pos = means[idx];
	glm::vec3 dir_orig = pos - campos;
	glm::vec3 dir = dir_orig / glm::length(dir_orig);

	glm::vec3* sh = ((glm::vec3*)shs) + idx * max_coeffs;

	// Use PyTorch rule for clamping: if clamping was applied,
	// gradient becomes 0.
	glm::vec3 dL_dRGB = dL_dcolor[idx];
	dL_dRGB.x *= clamped[3 * idx + 0] ? 0 : 1;
	dL_dRGB.y *= clamped[3 * idx + 1] ? 0 : 1;
	dL_dRGB.z *= clamped[3 * idx + 2] ? 0 : 1;

	glm::vec3 dRGBdx(0, 0, 0);
	glm::vec3 dRGBdy(0, 0, 0);
	glm::vec3 dRGBdz(0, 0, 0);
	float x = dir.x;
	float y = dir.y;
	float z = dir.z;

	// Target location for this Gaussian to write SH gradients to
	glm::vec3* dL_dsh = dL_dshs + idx * max_coeffs;

	// No tricks here, just high school-level calculus.
	float dRGBdsh0 = SH_C0;
	dL_dsh[0] = dRGBdsh0 * dL_dRGB;
	if (deg > 0)
	{
		float dRGBdsh1 = -SH_C1 * y;
		float dRGBdsh2 = SH_C1 * z;
		float dRGBdsh3 = -SH_C1 * x;
		dL_dsh[1] = dRGBdsh1 * dL_dRGB;
		dL_dsh[2] = dRGBdsh2 * dL_dRGB;
		dL_dsh[3] = dRGBdsh3 * dL_dRGB;

		dRGBdx = -SH_C1 * sh[3];
		dRGBdy = -SH_C1 * sh[1];
		dRGBdz = SH_C1 * sh[2];

		if (deg > 1)
		{
			float xx = x * x, yy = y * y, zz = z * z;
			float xy = x * y, yz = y * z, xz = x * z;

			float dRGBdsh4 = SH_C2[0] * xy;
			float dRGBdsh5 = SH_C2[1] * yz;
			float dRGBdsh6 = SH_C2[2] * (2.f * zz - xx - yy);
			float dRGBdsh7 = SH_C2[3] * xz;
			float dRGBdsh8 = SH_C2[4] * (xx - yy);
			dL_dsh[4] = dRGBdsh4 * dL_dRGB;
			dL_dsh[5] = dRGBdsh5 * dL_dRGB;
			dL_dsh[6] = dRGBdsh6 * dL_dRGB;
			dL_dsh[7] = dRGBdsh7 * dL_dRGB;
			dL_dsh[8] = dRGBdsh8 * dL_dRGB;

			dRGBdx += SH_C2[0] * y * sh[4] + SH_C2[2] * 2.f * -x * sh[6] + SH_C2[3] * z * sh[7] + SH_C2[4] * 2.f * x * sh[8];
			dRGBdy += SH_C2[0] * x * sh[4] + SH_C2[1] * z * sh[5] + SH_C2[2] * 2.f * -y * sh[6] + SH_C2[4] * 2.f * -y * sh[8];
			dRGBdz += SH_C2[1] * y * sh[5] + SH_C2[2] * 2.f * 2.f * z * sh[6] + SH_C2[3] * x * sh[7];

			if (deg > 2)
			{
				float dRGBdsh9 = SH_C3[0] * y * (3.f * xx - yy);
				float dRGBdsh10 = SH_C3[1] * xy * z;
				float dRGBdsh11 = SH_C3[2] * y * (4.f * zz - xx - yy);
				float dRGBdsh12 = SH_C3[3] * z * (2.f * zz - 3.f * xx - 3.f * yy);
				float dRGBdsh13 = SH_C3[4] * x * (4.f * zz - xx - yy);
				float dRGBdsh14 = SH_C3[5] * z * (xx - yy);
				float dRGBdsh15 = SH_C3[6] * x * (xx - 3.f * yy);
				dL_dsh[9] = dRGBdsh9 * dL_dRGB;
				dL_dsh[10] = dRGBdsh10 * dL_dRGB;
				dL_dsh[11] = dRGBdsh11 * dL_dRGB;
				dL_dsh[12] = dRGBdsh12 * dL_dRGB;
				dL_dsh[13] = dRGBdsh13 * dL_dRGB;
				dL_dsh[14] = dRGBdsh14 * dL_dRGB;
				dL_dsh[15] = dRGBdsh15 * dL_dRGB;

				dRGBdx += (
					SH_C3[0] * sh[9] * 3.f * 2.f * xy +
					SH_C3[1] * sh[10] * yz +
					SH_C3[2] * sh[11] * -2.f * xy +
					SH_C3[3] * sh[12] * -3.f * 2.f * xz +
					SH_C3[4] * sh[13] * (-3.f * xx + 4.f * zz - yy) +
					SH_C3[5] * sh[14] * 2.f * xz +
					SH_C3[6] * sh[15] * 3.f * (xx - yy));

				dRGBdy += (
					SH_C3[0] * sh[9] * 3.f * (xx - yy) +
					SH_C3[1] * sh[10] * xz +
					SH_C3[2] * sh[11] * (-3.f * yy + 4.f * zz - xx) +
					SH_C3[3] * sh[12] * -3.f * 2.f * yz +
					SH_C3[4] * sh[13] * -2.f * xy +
					SH_C3[5] * sh[14] * -2.f * yz +
					SH_C3[6] * sh[15] * -3.f * 2.f * xy);

				dRGBdz += (
					SH_C3[1] * sh[10] * xy +
					SH_C3[2] * sh[11] * 4.f * 2.f * yz +
					SH_C3[3] * sh[12] * 3.f * (2.f * zz - xx - yy) +
					SH_C3[4] * sh[13] * 4.f * 2.f * xz +
					SH_C3[5] * sh[14] * (xx - yy));
			}
		}
	}

	// The view direction is an input to the computation. View direction
	// is influenced by the Gaussian's mean, so SHs gradients
	// must propagate back into 3D position.
	glm::vec3 dL_ddir(glm::dot(dRGBdx, dL_dRGB), glm::dot(dRGBdy, dL_dRGB), glm::dot(dRGBdz, dL_dRGB));

	// Account for normalization of direction
	float3 dL_dmean = dnormvdv(float3{ dir_orig.x, dir_orig.y, dir_orig.z }, float3{ dL_ddir.x, dL_ddir.y, dL_ddir.z });

	// Gradients of loss w.r.t. Gaussian means, but only the portion 
	// that is caused because the mean affects the view-dependent color.
	// Additional mean gradient is accumulated in below methods.
	dL_dmeans[idx] += glm::vec3(dL_dmean.x, dL_dmean.y, dL_dmean.z);
}

// Backward version of INVERSE 2D covariance matrix computation
// (due to length launched as separate kernel before other 
// backward steps contained in preprocess)
__global__ void computeCov2DCUDA(int P,
	const float3* means,
	const int* radii,
	const float* cov3Ds,
	const float h_x, float h_y,
	const float tan_fovx, float tan_fovy,
	const float* view_matrix,
	const float* dL_dconics,
	float3* dL_dmeans,
	float* dL_dcov)
{
	auto idx = cg::this_grid().thread_rank();
	if (idx >= P || !(radii[idx] > 0))
		return;

	// Reading location of 3D covariance for this Gaussian
	const float* cov3D = cov3Ds + 6 * idx;

	// Fetch gradients, recompute 2D covariance and relevant 
	// intermediate forward results needed in the backward.
	float3 mean = means[idx];
	float3 dL_dconic = { dL_dconics[4 * idx], dL_dconics[4 * idx + 1], dL_dconics[4 * idx + 3] };
	float3 t = transformPoint4x3(mean, view_matrix);
	
	const float limx = 1.3f * tan_fovx;
	const float limy = 1.3f * tan_fovy;
	const float txtz = t.x / t.z;
	const float tytz = t.y / t.z;
	t.x = min(limx, max(-limx, txtz)) * t.z;
	t.y = min(limy, max(-limy, tytz)) * t.z;
	
	const float x_grad_mul = txtz < -limx || txtz > limx ? 0 : 1;
	const float y_grad_mul = tytz < -limy || tytz > limy ? 0 : 1;

	glm::mat3 J = glm::mat3(h_x / t.z, 0.0f, -(h_x * t.x) / (t.z * t.z),
		0.0f, h_y / t.z, -(h_y * t.y) / (t.z * t.z),
		0, 0, 0);

	glm::mat3 W = glm::mat3(
		view_matrix[0], view_matrix[4], view_matrix[8],
		view_matrix[1], view_matrix[5], view_matrix[9],
		view_matrix[2], view_matrix[6], view_matrix[10]);

	glm::mat3 Vrk = glm::mat3(
		cov3D[0], cov3D[1], cov3D[2],
		cov3D[1], cov3D[3], cov3D[4],
		cov3D[2], cov3D[4], cov3D[5]);

	glm::mat3 T = W * J;

	glm::mat3 cov2D = glm::transpose(T) * glm::transpose(Vrk) * T;

	// Use helper variables for 2D covariance entries. More compact.
	float a = cov2D[0][0] += 0.3f;
	float b = cov2D[0][1];
	float c = cov2D[1][1] += 0.3f;

	float denom = a * c - b * b;
	float dL_da = 0, dL_db = 0, dL_dc = 0;
	float denom2inv = 1.0f / ((denom * denom) + 0.0000001f);

	if (denom2inv != 0)
	{
		// Gradients of loss w.r.t. entries of 2D covariance matrix,
		// given gradients of loss w.r.t. conic matrix (inverse covariance matrix).
		// e.g., dL / da = dL / d_conic_a * d_conic_a / d_a
		dL_da = denom2inv * (-c * c * dL_dconic.x + 2 * b * c * dL_dconic.y + (denom - a * c) * dL_dconic.z);
		dL_dc = denom2inv * (-a * a * dL_dconic.z + 2 * a * b * dL_dconic.y + (denom - a * c) * dL_dconic.x);
		dL_db = denom2inv * 2 * (b * c * dL_dconic.x - (denom + 2 * b * b) * dL_dconic.y + a * b * dL_dconic.z);

		// Gradients of loss L w.r.t. each 3D covariance matrix (Vrk) entry, 
		// given gradients w.r.t. 2D covariance matrix (diagonal).
		// cov2D = transpose(T) * transpose(Vrk) * T;
		dL_dcov[6 * idx + 0] = (T[0][0] * T[0][0] * dL_da + T[0][0] * T[1][0] * dL_db + T[1][0] * T[1][0] * dL_dc);
		dL_dcov[6 * idx + 3] = (T[0][1] * T[0][1] * dL_da + T[0][1] * T[1][1] * dL_db + T[1][1] * T[1][1] * dL_dc);
		dL_dcov[6 * idx + 5] = (T[0][2] * T[0][2] * dL_da + T[0][2] * T[1][2] * dL_db + T[1][2] * T[1][2] * dL_dc);

		// Gradients of loss L w.r.t. each 3D covariance matrix (Vrk) entry, 
		// given gradients w.r.t. 2D covariance matrix (off-diagonal).
		// Off-diagonal elements appear twice --> double the gradient.
		// cov2D = transpose(T) * transpose(Vrk) * T;
		dL_dcov[6 * idx + 1] = 2 * T[0][0] * T[0][1] * dL_da + (T[0][0] * T[1][1] + T[0][1] * T[1][0]) * dL_db + 2 * T[1][0] * T[1][1] * dL_dc;
		dL_dcov[6 * idx + 2] = 2 * T[0][0] * T[0][2] * dL_da + (T[0][0] * T[1][2] + T[0][2] * T[1][0]) * dL_db + 2 * T[1][0] * T[1][2] * dL_dc;
		dL_dcov[6 * idx + 4] = 2 * T[0][2] * T[0][1] * dL_da + (T[0][1] * T[1][2] + T[0][2] * T[1][1]) * dL_db + 2 * T[1][1] * T[1][2] * dL_dc;
	}
	else
	{
		for (int i = 0; i < 6; i++)
			dL_dcov[6 * idx + i] = 0;
	}

	// Gradients of loss w.r.t. upper 2x3 portion of intermediate matrix T
	// cov2D = transpose(T) * transpose(Vrk) * T;
	float dL_dT00 = 2 * (T[0][0] * Vrk[0][0] + T[0][1] * Vrk[0][1] + T[0][2] * Vrk[0][2]) * dL_da +
		(T[1][0] * Vrk[0][0] + T[1][1] * Vrk[0][1] + T[1][2] * Vrk[0][2]) * dL_db;
	float dL_dT01 = 2 * (T[0][0] * Vrk[1][0] + T[0][1] * Vrk[1][1] + T[0][2] * Vrk[1][2]) * dL_da +
		(T[1][0] * Vrk[1][0] + T[1][1] * Vrk[1][1] + T[1][2] * Vrk[1][2]) * dL_db;
	float dL_dT02 = 2 * (T[0][0] * Vrk[2][0] + T[0][1] * Vrk[2][1] + T[0][2] * Vrk[2][2]) * dL_da +
		(T[1][0] * Vrk[2][0] + T[1][1] * Vrk[2][1] + T[1][2] * Vrk[2][2]) * dL_db;
	float dL_dT10 = 2 * (T[1][0] * Vrk[0][0] + T[1][1] * Vrk[0][1] + T[1][2] * Vrk[0][2]) * dL_dc +
		(T[0][0] * Vrk[0][0] + T[0][1] * Vrk[0][1] + T[0][2] * Vrk[0][2]) * dL_db;
	float dL_dT11 = 2 * (T[1][0] * Vrk[1][0] + T[1][1] * Vrk[1][1] + T[1][2] * Vrk[1][2]) * dL_dc +
		(T[0][0] * Vrk[1][0] + T[0][1] * Vrk[1][1] + T[0][2] * Vrk[1][2]) * dL_db;
	float dL_dT12 = 2 * (T[1][0] * Vrk[2][0] + T[1][1] * Vrk[2][1] + T[1][2] * Vrk[2][2]) * dL_dc +
		(T[0][0] * Vrk[2][0] + T[0][1] * Vrk[2][1] + T[0][2] * Vrk[2][2]) * dL_db;

	// Gradients of loss w.r.t. upper 3x2 non-zero entries of Jacobian matrix
	// T = W * J
	float dL_dJ00 = W[0][0] * dL_dT00 + W[0][1] * dL_dT01 + W[0][2] * dL_dT02;
	float dL_dJ02 = W[2][0] * dL_dT00 + W[2][1] * dL_dT01 + W[2][2] * dL_dT02;
	float dL_dJ11 = W[1][0] * dL_dT10 + W[1][1] * dL_dT11 + W[1][2] * dL_dT12;
	float dL_dJ12 = W[2][0] * dL_dT10 + W[2][1] * dL_dT11 + W[2][2] * dL_dT12;

	float tz = 1.f / t.z;
	float tz2 = tz * tz;
	float tz3 = tz2 * tz;

	// Gradients of loss w.r.t. transformed Gaussian mean t
	float dL_dtx = x_grad_mul * -h_x * tz2 * dL_dJ02;
	float dL_dty = y_grad_mul * -h_y * tz2 * dL_dJ12;
	float dL_dtz = -h_x * tz2 * dL_dJ00 - h_y * tz2 * dL_dJ11 + (2 * h_x * t.x) * tz3 * dL_dJ02 + (2 * h_y * t.y) * tz3 * dL_dJ12;

	// Account for transformation of mean to t
	// t = transformPoint4x3(mean, view_matrix);
	float3 dL_dmean = transformVec4x3Transpose({ dL_dtx, dL_dty, dL_dtz }, view_matrix);

	// Gradients of loss w.r.t. Gaussian means, but only the portion 
	// that is caused because the mean affects the covariance matrix.
	// Additional mean gradient is accumulated in BACKWARD::preprocess.
	dL_dmeans[idx] = dL_dmean;
}

// Backward pass for the conversion of scale and rotation to a 
// 3D covariance matrix for each Gaussian. 
__device__ void computeCov3D(int idx, const glm::vec3 scale, float mod, const glm::vec4 rot, const float* dL_dcov3Ds, glm::vec3* dL_dscales, glm::vec4* dL_drots)
{
	// Recompute (intermediate) results for the 3D covariance computation.
	glm::vec4 q = rot;// / glm::length(rot);
	float r = q.x;
	float x = q.y;
	float y = q.z;
	float z = q.w;

	glm::mat3 R = glm::mat3(
		1.f - 2.f * (y * y + z * z), 2.f * (x * y - r * z), 2.f * (x * z + r * y),
		2.f * (x * y + r * z), 1.f - 2.f * (x * x + z * z), 2.f * (y * z - r * x),
		2.f * (x * z - r * y), 2.f * (y * z + r * x), 1.f - 2.f * (x * x + y * y)
	);

	glm::mat3 S = glm::mat3(1.0f);

	glm::vec3 s = mod * scale;
	S[0][0] = s.x;
	S[1][1] = s.y;
	S[2][2] = s.z;

	glm::mat3 M = S * R;

	const float* dL_dcov3D = dL_dcov3Ds + 6 * idx;

	glm::vec3 dunc(dL_dcov3D[0], dL_dcov3D[3], dL_dcov3D[5]);
	glm::vec3 ounc = 0.5f * glm::vec3(dL_dcov3D[1], dL_dcov3D[2], dL_dcov3D[4]);

	// Convert per-element covariance loss gradients to matrix form
	glm::mat3 dL_dSigma = glm::mat3(
		dL_dcov3D[0], 0.5f * dL_dcov3D[1], 0.5f * dL_dcov3D[2],
		0.5f * dL_dcov3D[1], dL_dcov3D[3], 0.5f * dL_dcov3D[4],
		0.5f * dL_dcov3D[2], 0.5f * dL_dcov3D[4], dL_dcov3D[5]
	);

	// Compute loss gradient w.r.t. matrix M
	// dSigma_dM = 2 * M
	glm::mat3 dL_dM = 2.0f * M * dL_dSigma;

	glm::mat3 Rt = glm::transpose(R);
	glm::mat3 dL_dMt = glm::transpose(dL_dM);

	// Gradients of loss w.r.t. scale
	glm::vec3* dL_dscale = dL_dscales + idx;
	dL_dscale->x = glm::dot(Rt[0], dL_dMt[0]);
	dL_dscale->y = glm::dot(Rt[1], dL_dMt[1]);
	dL_dscale->z = glm::dot(Rt[2], dL_dMt[2]);

	dL_dMt[0] *= s.x;
	dL_dMt[1] *= s.y;
	dL_dMt[2] *= s.z;

	// Gradients of loss w.r.t. normalized quaternion
	glm::vec4 dL_dq;
	dL_dq.x = 2 * z * (dL_dMt[0][1] - dL_dMt[1][0]) + 2 * y * (dL_dMt[2][0] - dL_dMt[0][2]) + 2 * x * (dL_dMt[1][2] - dL_dMt[2][1]);
	dL_dq.y = 2 * y * (dL_dMt[1][0] + dL_dMt[0][1]) + 2 * z * (dL_dMt[2][0] + dL_dMt[0][2]) + 2 * r * (dL_dMt[1][2] - dL_dMt[2][1]) - 4 * x * (dL_dMt[2][2] + dL_dMt[1][1]);
	dL_dq.z = 2 * x * (dL_dMt[1][0] + dL_dMt[0][1]) + 2 * r * (dL_dMt[2][0] - dL_dMt[0][2]) + 2 * z * (dL_dMt[1][2] + dL_dMt[2][1]) - 4 * y * (dL_dMt[2][2] + dL_dMt[0][0]);
	dL_dq.w = 2 * r * (dL_dMt[0][1] - dL_dMt[1][0]) + 2 * x * (dL_dMt[2][0] + dL_dMt[0][2]) + 2 * y * (dL_dMt[1][2] + dL_dMt[2][1]) - 4 * z * (dL_dMt[1][1] + dL_dMt[0][0]);

	// Gradients of loss w.r.t. unnormalized quaternion
	float4* dL_drot = (float4*)(dL_drots + idx);
	*dL_drot = float4{ dL_dq.x, dL_dq.y, dL_dq.z, dL_dq.w };//dnormvdv(float4{ rot.x, rot.y, rot.z, rot.w }, float4{ dL_dq.x, dL_dq.y, dL_dq.z, dL_dq.w });
}

// Backward pass of the preprocessing steps, except
// for the covariance computation and inversion
// (those are handled by a previous kernel call)
template<int C>
__global__ void preprocessCUDA(
	int P, int D, int M,
	const float3* means,
	const int* radii,
	const float* shs,
	const bool* clamped,
	const glm::vec3* scales,
	const glm::vec4* rotations,
	const float scale_modifier,
	const float* proj,
	const glm::vec3* campos,
	const float3* dL_dmean2D,
	glm::vec3* dL_dmeans,
	float* dL_dcolor,
	float* dL_dcov3D,
	float* dL_dsh,
	glm::vec3* dL_dscale,
	glm::vec4* dL_drot)
{
	auto idx = cg::this_grid().thread_rank();
	if (idx >= P || !(radii[idx] > 0))
		return;

	float3 m = means[idx];

	// Taking care of gradients from the screenspace points
	float4 m_hom = transformPoint4x4(m, proj);
	float m_w = 1.0f / (m_hom.w + 0.0000001f);

	// Compute loss gradient w.r.t. 3D means due to gradients of 2D means
	// from rendering procedure
	glm::vec3 dL_dmean;
	float mul1 = (proj[0] * m.x + proj[4] * m.y + proj[8] * m.z + proj[12]) * m_w * m_w;
	float mul2 = (proj[1] * m.x + proj[5] * m.y + proj[9] * m.z + proj[13]) * m_w * m_w;
	dL_dmean.x = (proj[0] * m_w - proj[3] * mul1) * dL_dmean2D[idx].x + (proj[1] * m_w - proj[3] * mul2) * dL_dmean2D[idx].y;
	dL_dmean.y = (proj[4] * m_w - proj[7] * mul1) * dL_dmean2D[idx].x + (proj[5] * m_w - proj[7] * mul2) * dL_dmean2D[idx].y;
	dL_dmean.z = (proj[8] * m_w - proj[11] * mul1) * dL_dmean2D[idx].x + (proj[9] * m_w - proj[11] * mul2) * dL_dmean2D[idx].y;

	// That's the second part of the mean gradient. Previous computation
	// of cov2D and following SH conversion also affects it.
	dL_dmeans[idx] += dL_dmean;

	// Compute gradient updates due to computing colors from SHs
	if (shs)
		computeColorFromSH(idx, D, M, (glm::vec3*)means, *campos, shs, clamped, (glm::vec3*)dL_dcolor, (glm::vec3*)dL_dmeans, (glm::vec3*)dL_dsh);

	// Compute gradient updates due to computing covariance from scale/rotation
	if (scales)
		computeCov3D(idx, scales[idx], scale_modifier, rotations[idx], dL_dcov3D, dL_dscale, dL_drot);
}

// Backward version of the rendering procedure.
template <uint32_t C>
__global__ void __launch_bounds__(BLOCK_X * BLOCK_Y)
renderCUDA(
	const uint2* __restrict__ ranges,
	const uint32_t* __restrict__ point_list,
	int W, int H,
	const float* __restrict__ bg_color,
	const float2* __restrict__ points_xy_image,
	const float4* __restrict__ conic_opacity,
	const float* __restrict__ colors,
	const float* __restrict__ final_Ts,
	const uint32_t* __restrict__ n_contrib,
	const float* __restrict__ dL_dpixels,
	float3* __restrict__ dL_dmean2D,
	float4* __restrict__ dL_dconic2D,
	float* __restrict__ dL_dopacity,
	float* __restrict__ dL_dcolors)
{
	// We rasterize again. Compute necessary block info.
	auto block = cg::this_thread_block();
	const uint32_t horizontal_blocks = (W + BLOCK_X - 1) / BLOCK_X;
	const uint2 pix_min = { block.group_index().x * BLOCK_X, block.group_index().y * BLOCK_Y };
	const uint2 pix_max = { min(pix_min.x + BLOCK_X, W), min(pix_min.y + BLOCK_Y , H) };
	const uint2 pix = { pix_min.x + block.thread_index().x, pix_min.y + block.thread_index().y };
	const uint32_t pix_id = W * pix.y + pix.x;
	const float2 pixf = { (float)pix.x, (float)pix.y };

	const bool inside = pix.x < W&& pix.y < H;
	const uint2 range = ranges[block.group_index().y * horizontal_blocks + block.group_index().x];

	const int rounds = ((range.y - range.x + BLOCK_SIZE - 1) / BLOCK_SIZE);

	bool done = !inside;
	int toDo = range.y - range.x;

	__shared__ int collected_id[BLOCK_SIZE];
	__shared__ float2 collected_xy[BLOCK_SIZE];
	__shared__ float4 collected_conic_opacity[BLOCK_SIZE];
	__shared__ float collected_colors[C * BLOCK_SIZE];
<<<<<<< HEAD
=======
	// __shared__ float collected_depths[BLOCK_SIZE];
>>>>>>> 001ac461

	// In the forward, we stored the final value for T, the
	// product of all (1 - alpha) factors. 
	const float T_final = inside ? final_Ts[pix_id] : 0;
	float T = T_final;

	// We start from the back. The ID of the last contributing
	// Gaussian is known from each pixel from the forward.
	uint32_t contributor = toDo;
	const int last_contributor = inside ? n_contrib[pix_id] : 0;

	float accum_rec[C] = { 0 };
	float dL_dpixel[C];
<<<<<<< HEAD
	if (inside)
		for (int i = 0; i < C; i++)
			dL_dpixel[i] = dL_dpixels[i * H * W + pix_id];

	float last_alpha = 0;
	float last_color[C] = { 0 };
=======
	// float dL_depth;
	// float accum_depth_rec = 0;
	if (inside)
	{
		for (int i = 0; i < C; i++){
			dL_dpixel[i] = dL_dpixels[i * H * W + pix_id];
	        // dL_depth = dL_depths[pix_id];
		}
	}

	float last_alpha = 0;
	float last_color[C] = { 0 };
	// float last_depth = 0;
>>>>>>> 001ac461

	// Gradient of pixel coordinate w.r.t. normalized 
	// screen-space viewport corrdinates (-1 to 1)
	const float ddelx_dx = 0.5 * W;
	const float ddely_dy = 0.5 * H;

	// Traverse all Gaussians
	for (int i = 0; i < rounds; i++, toDo -= BLOCK_SIZE)
	{
		// Load auxiliary data into shared memory, start in the BACK
		// and load them in revers order.
		block.sync();
		const int progress = i * BLOCK_SIZE + block.thread_rank();
		if (range.x + progress < range.y)
		{
			const int coll_id = point_list[range.y - progress - 1];
			collected_id[block.thread_rank()] = coll_id;
			collected_xy[block.thread_rank()] = points_xy_image[coll_id];
			collected_conic_opacity[block.thread_rank()] = conic_opacity[coll_id];
			for (int i = 0; i < C; i++)
				collected_colors[i * BLOCK_SIZE + block.thread_rank()] = colors[coll_id * C + i];
<<<<<<< HEAD
=======
		        // collected_depths[block.thread_rank()] = depths[coll_id];
>>>>>>> 001ac461
		}
		block.sync();

		// Iterate over Gaussians
		for (int j = 0; !done && j < min(BLOCK_SIZE, toDo); j++)
		{
			// Keep track of current Gaussian ID. Skip, if this one
			// is behind the last contributor for this pixel.
			contributor--;
			if (contributor >= last_contributor)
				continue;

			// Compute blending values, as before.
			const float2 xy = collected_xy[j];
			const float2 d = { xy.x - pixf.x, xy.y - pixf.y };
			const float4 con_o = collected_conic_opacity[j];
			const float power = -0.5f * (con_o.x * d.x * d.x + con_o.z * d.y * d.y) - con_o.y * d.x * d.y;
			if (power > 0.0f)
				continue;

			const float G = exp(power);
			const float alpha = min(0.99f, con_o.w * G);
			if (alpha < 1.0f / 255.0f)
				continue;

			T = T / (1.f - alpha);
			const float dchannel_dcolor = alpha * T;

			// Propagate gradients to per-Gaussian colors and keep
			// gradients w.r.t. alpha (blending factor for a Gaussian/pixel
			// pair).
			float dL_dalpha = 0.0f;
			const int global_id = collected_id[j];
			for (int ch = 0; ch < C; ch++)
			{
				const float c = collected_colors[ch * BLOCK_SIZE + j];
				// Update last color (to be used in the next iteration)
				accum_rec[ch] = last_alpha * last_color[ch] + (1.f - last_alpha) * accum_rec[ch];
				last_color[ch] = c;

				const float dL_dchannel = dL_dpixel[ch];
				dL_dalpha += (c - accum_rec[ch]) * dL_dchannel;
				// Update the gradients w.r.t. color of the Gaussian. 
				// Atomic, since this pixel is just one of potentially
				// many that were affected by this Gaussian.
				atomicAdd(&(dL_dcolors[global_id * C + ch]), dchannel_dcolor * dL_dchannel);
			}
<<<<<<< HEAD
			dL_dalpha *= T;
=======
			// const float c_d = collected_depths[j];
			// accum_depth_rec = last_alpha * last_depth + (1.f - last_alpha) * accum_depth_rec;
			// last_depth = c_d;
			// dL_dalpha += (c_d - accum_depth_rec) * dL_depth;
			dL_dalpha *= T;

			// // Update the gradients w.r.t. depth (=z in camera coord.) of the Gaussian.
			// float3 m = points_xyz[global_id];
			// float4 m_hom = transformPoint4x4(m, projmatrix);
			// float m_w = 1.0f / (m_hom.w + 0.0000001f);
			// float mul3 = (projmatrix[2] * m.x + projmatrix[6] * m.y + projmatrix[10] * m.z + projmatrix[14]) * m_w * m_w;
			// // Update gradients w.r.t. 2D mean position of the Gaussian
			// const float dL_camz = dchannel_dcolor * dL_depth;
			// atomicAdd(&dL_dmean3D[global_id].x, (projmatrix[2] * m_w - projmatrix[3] * mul3) * dL_camz);
			// atomicAdd(&dL_dmean3D[global_id].y, (projmatrix[6] * m_w - projmatrix[7] * mul3) * dL_camz);
			// atomicAdd(&dL_dmean3D[global_id].z, (projmatrix[10] * m_w - projmatrix[11] * mul3) * dL_camz);
>>>>>>> 001ac461
			// Update last alpha (to be used in the next iteration)
			last_alpha = alpha;

			// Account for fact that alpha also influences how much of
			// the background color is added if nothing left to blend
			float bg_dot_dpixel = 0;
			for (int i = 0; i < C; i++)
				bg_dot_dpixel += bg_color[i] * dL_dpixel[i];
			dL_dalpha += (-T_final / (1.f - alpha)) * bg_dot_dpixel;


			// Helpful reusable temporary variables
			const float dL_dG = con_o.w * dL_dalpha;
			const float gdx = G * d.x;
			const float gdy = G * d.y;
			const float dG_ddelx = -gdx * con_o.x - gdy * con_o.y;
			const float dG_ddely = -gdy * con_o.z - gdx * con_o.y;

			// Update gradients w.r.t. 2D mean position of the Gaussian
			atomicAdd(&dL_dmean2D[global_id].x, dL_dG * dG_ddelx * ddelx_dx);
			atomicAdd(&dL_dmean2D[global_id].y, dL_dG * dG_ddely * ddely_dy);

			// Update gradients w.r.t. 2D covariance (2x2 matrix, symmetric)
			atomicAdd(&dL_dconic2D[global_id].x, -0.5f * gdx * d.x * dL_dG);
			atomicAdd(&dL_dconic2D[global_id].y, -0.5f * gdx * d.y * dL_dG);
			atomicAdd(&dL_dconic2D[global_id].w, -0.5f * gdy * d.y * dL_dG);

			// Update gradients w.r.t. opacity of the Gaussian
			atomicAdd(&(dL_dopacity[global_id]), G * dL_dalpha);
		}
	}
}

void BACKWARD::preprocess(
	int P, int D, int M,
	const float3* means3D,
	const int* radii,
	const float* shs,
	const bool* clamped,
	const glm::vec3* scales,
	const glm::vec4* rotations,
	const float scale_modifier,
	const float* cov3Ds,
	const float* viewmatrix,
	const float* projmatrix,
	const float focal_x, float focal_y,
	const float tan_fovx, float tan_fovy,
	const glm::vec3* campos,
	const float3* dL_dmean2D,
	const float* dL_dconic,
	glm::vec3* dL_dmean3D,
	float* dL_dcolor,
	float* dL_dcov3D,
	float* dL_dsh,
	glm::vec3* dL_dscale,
	glm::vec4* dL_drot)
{
	// Propagate gradients for the path of 2D conic matrix computation. 
	// Somewhat long, thus it is its own kernel rather than being part of 
	// "preprocess". When done, loss gradient w.r.t. 3D means has been
	// modified and gradient w.r.t. 3D covariance matrix has been computed.	
	computeCov2DCUDA << <(P + 255) / 256, 256 >> > (
		P,
		means3D,
		radii,
		cov3Ds,
		focal_x,
		focal_y,
		tan_fovx,
		tan_fovy,
		viewmatrix,
		dL_dconic,
		(float3*)dL_dmean3D,
		dL_dcov3D);

	// Propagate gradients for remaining steps: finish 3D mean gradients,
	// propagate color gradients to SH (if desireD), propagate 3D covariance
	// matrix gradients to scale and rotation.
	preprocessCUDA<NUM_CHANNELS> << < (P + 255) / 256, 256 >> > (
		P, D, M,
		(float3*)means3D,
		radii,
		shs,
		clamped,
		(glm::vec3*)scales,
		(glm::vec4*)rotations,
		scale_modifier,
		projmatrix,
		campos,
		(float3*)dL_dmean2D,
		(glm::vec3*)dL_dmean3D,
		dL_dcolor,
		dL_dcov3D,
		dL_dsh,
		dL_dscale,
		dL_drot);
}

void BACKWARD::render(
	const dim3 grid, const dim3 block,
	const uint2* ranges,
	const uint32_t* point_list,
	int W, int H,
	const float* bg_color,
	const float2* means2D,
	const float4* conic_opacity,
	const float* colors,
	const float* final_Ts,
	const uint32_t* n_contrib,
	const float* dL_dpixels,
	float3* dL_dmean2D,
	float4* dL_dconic2D,
	float* dL_dopacity,
	float* dL_dcolors)
{
	renderCUDA<NUM_CHANNELS> << <grid, block >> >(
		ranges,
		point_list,
		W, H,
		bg_color,
		means2D,
		conic_opacity,
		colors,
		final_Ts,
		n_contrib,
		dL_dpixels,
		dL_dmean2D,
		dL_dconic2D,
		dL_dopacity,
		dL_dcolors
		);
}<|MERGE_RESOLUTION|>--- conflicted
+++ resolved
@@ -435,10 +435,7 @@
 	__shared__ float2 collected_xy[BLOCK_SIZE];
 	__shared__ float4 collected_conic_opacity[BLOCK_SIZE];
 	__shared__ float collected_colors[C * BLOCK_SIZE];
-<<<<<<< HEAD
-=======
 	// __shared__ float collected_depths[BLOCK_SIZE];
->>>>>>> 001ac461
 
 	// In the forward, we stored the final value for T, the
 	// product of all (1 - alpha) factors. 
@@ -452,14 +449,6 @@
 
 	float accum_rec[C] = { 0 };
 	float dL_dpixel[C];
-<<<<<<< HEAD
-	if (inside)
-		for (int i = 0; i < C; i++)
-			dL_dpixel[i] = dL_dpixels[i * H * W + pix_id];
-
-	float last_alpha = 0;
-	float last_color[C] = { 0 };
-=======
 	// float dL_depth;
 	// float accum_depth_rec = 0;
 	if (inside)
@@ -473,7 +462,6 @@
 	float last_alpha = 0;
 	float last_color[C] = { 0 };
 	// float last_depth = 0;
->>>>>>> 001ac461
 
 	// Gradient of pixel coordinate w.r.t. normalized 
 	// screen-space viewport corrdinates (-1 to 1)
@@ -495,10 +483,7 @@
 			collected_conic_opacity[block.thread_rank()] = conic_opacity[coll_id];
 			for (int i = 0; i < C; i++)
 				collected_colors[i * BLOCK_SIZE + block.thread_rank()] = colors[coll_id * C + i];
-<<<<<<< HEAD
-=======
 		        // collected_depths[block.thread_rank()] = depths[coll_id];
->>>>>>> 001ac461
 		}
 		block.sync();
 
@@ -546,9 +531,6 @@
 				// many that were affected by this Gaussian.
 				atomicAdd(&(dL_dcolors[global_id * C + ch]), dchannel_dcolor * dL_dchannel);
 			}
-<<<<<<< HEAD
-			dL_dalpha *= T;
-=======
 			// const float c_d = collected_depths[j];
 			// accum_depth_rec = last_alpha * last_depth + (1.f - last_alpha) * accum_depth_rec;
 			// last_depth = c_d;
@@ -565,7 +547,6 @@
 			// atomicAdd(&dL_dmean3D[global_id].x, (projmatrix[2] * m_w - projmatrix[3] * mul3) * dL_camz);
 			// atomicAdd(&dL_dmean3D[global_id].y, (projmatrix[6] * m_w - projmatrix[7] * mul3) * dL_camz);
 			// atomicAdd(&dL_dmean3D[global_id].z, (projmatrix[10] * m_w - projmatrix[11] * mul3) * dL_camz);
->>>>>>> 001ac461
 			// Update last alpha (to be used in the next iteration)
 			last_alpha = alpha;
 
